package spark.scheduler.cluster

import scala.collection.mutable.{ArrayBuffer, HashMap, HashSet}

import akka.actor._
import akka.util.duration._
import akka.pattern.ask

import spark.{SparkException, Logging, TaskState}
import akka.dispatch.Await
import java.util.concurrent.atomic.AtomicInteger
import akka.remote.{RemoteClientShutdown, RemoteClientDisconnected, RemoteClientLifeCycleEvent}

/**
 * A standalone scheduler backend, which waits for standalone executors to connect to it through
 * Akka. These may be executed in a variety of ways, such as Mesos tasks for the coarse-grained
 * Mesos mode or standalone processes for Spark's standalone deploy mode (spark.deploy.*).
 */
private[spark]
class StandaloneSchedulerBackend(scheduler: ClusterScheduler, actorSystem: ActorSystem)
  extends SchedulerBackend with Logging {

  // Use an atomic variable to track total number of cores in the cluster for simplicity and speed
  var totalCoreCount = new AtomicInteger(0)

  class DriverActor(sparkProperties: Seq[(String, String)]) extends Actor {
    val executorActor = new HashMap[String, ActorRef]
    val executorAddress = new HashMap[String, Address]
    val executorHost = new HashMap[String, String]
    val freeCores = new HashMap[String, Int]
    val actorToExecutorId = new HashMap[ActorRef, String]
    val addressToExecutorId = new HashMap[Address, String]

    override def preStart() {
      // Listen for remote client disconnection events, since they don't go through Akka's watch()
      context.system.eventStream.subscribe(self, classOf[RemoteClientLifeCycleEvent])
    }

    def receive = {
      case RegisterExecutor(executorId, host, cores) =>
        if (executorActor.contains(executorId)) {
          sender ! RegisterExecutorFailed("Duplicate executor ID: " + executorId)
        } else {
          logInfo("Registered executor: " + sender + " with ID " + executorId)
          sender ! RegisteredExecutor(sparkProperties)
          context.watch(sender)
          executorActor(executorId) = sender
          executorHost(executorId) = host
          freeCores(executorId) = cores
          executorAddress(executorId) = sender.path.address
          actorToExecutorId(sender) = executorId
          addressToExecutorId(sender.path.address) = executorId
          totalCoreCount.addAndGet(cores)
          makeOffers()
        }

      case StatusUpdate(executorId, taskId, state, data) =>
        scheduler.statusUpdate(taskId, state, data.value)
        if (TaskState.isFinished(state)) {
          freeCores(executorId) += 1
          makeOffers(executorId)
        }

      case ReviveOffers =>
        makeOffers()

      case StopDriver =>
        sender ! true
        context.stop(self)

      case RemoveExecutor(executorId, reason) =>
        removeExecutor(executorId, reason)
        sender ! true

      case Terminated(actor) =>
        actorToExecutorId.get(actor).foreach(removeExecutor(_, "Akka actor terminated"))

      case RemoteClientDisconnected(transport, address) =>
        addressToExecutorId.get(address).foreach(removeExecutor(_, "remote Akka client disconnected"))

      case RemoteClientShutdown(transport, address) =>
        addressToExecutorId.get(address).foreach(removeExecutor(_, "remote Akka client shutdown"))
    }

    // Make fake resource offers on all executors
    def makeOffers() {
      launchTasks(scheduler.resourceOffers(
        executorHost.toArray.map {case (id, host) => new WorkerOffer(id, host, freeCores(id))}))
    }

    // Make fake resource offers on just one executor
    def makeOffers(executorId: String) {
      launchTasks(scheduler.resourceOffers(
        Seq(new WorkerOffer(executorId, executorHost(executorId), freeCores(executorId)))))
    }

    // Launch tasks returned by a set of resource offers
    def launchTasks(tasks: Seq[Seq[TaskDescription]]) {
      for (task <- tasks.flatten) {
        freeCores(task.executorId) -= 1
        executorActor(task.executorId) ! LaunchTask(task)
      }
    }

    // Remove a disconnected slave from the cluster
    def removeExecutor(executorId: String, reason: String) {
      if (executorActor.contains(executorId)) {
        logInfo("Executor " + executorId + " disconnected, so removing it")
        val numCores = freeCores(executorId)
        actorToExecutorId -= executorActor(executorId)
        addressToExecutorId -= executorAddress(executorId)
        executorActor -= executorId
        executorHost -= executorId
        freeCores -= executorId
        executorHost -= executorId
        totalCoreCount.addAndGet(-numCores)
        scheduler.executorLost(executorId, SlaveLost(reason))
      }
    }
  }

  var driverActor: ActorRef = null
  val taskIdsOnSlave = new HashMap[String, HashSet[String]]

  override def start() {
    val properties = new ArrayBuffer[(String, String)]
    val iterator = System.getProperties.entrySet.iterator
    while (iterator.hasNext) {
      val entry = iterator.next
      val (key, value) = (entry.getKey.toString, entry.getValue.toString)
      if (key.startsWith("spark.")) {
        properties += ((key, value))
      }
    }
    driverActor = actorSystem.actorOf(
      Props(new DriverActor(properties)), name = StandaloneSchedulerBackend.ACTOR_NAME)
  }

  override def stop() {
    try {
      if (driverActor != null) {
        val timeout = 5.seconds
        val future = driverActor.ask(StopDriver)(timeout)
        Await.result(future, timeout)
      }
    } catch {
      case e: Exception =>
        throw new SparkException("Error stopping standalone scheduler's driver actor", e)
    }
  }

  override def reviveOffers() {
    driverActor ! ReviveOffers
  }

<<<<<<< HEAD
  override def defaultParallelism() = Option(System.getProperty("spark.default.parallelism"))
      .map(_.toInt).getOrElse(math.max(totalCoreCount.get(), 2))
=======
  override def defaultParallelism(): Int = math.max(totalCoreCount.get(), 2)

  // Called by subclasses when notified of a lost worker
  def removeExecutor(executorId: String, reason: String) {
    try {
      val timeout = 5.seconds
      val future = driverActor.ask(RemoveExecutor(executorId, reason))(timeout)
      Await.result(future, timeout)
    } catch {
      case e: Exception =>
        throw new SparkException("Error notifying standalone scheduler's driver actor", e)
    }
  }
>>>>>>> 3b9f9294
}

private[spark] object StandaloneSchedulerBackend {
  val ACTOR_NAME = "StandaloneScheduler"
}<|MERGE_RESOLUTION|>--- conflicted
+++ resolved
@@ -153,11 +153,8 @@
     driverActor ! ReviveOffers
   }
 
-<<<<<<< HEAD
   override def defaultParallelism() = Option(System.getProperty("spark.default.parallelism"))
       .map(_.toInt).getOrElse(math.max(totalCoreCount.get(), 2))
-=======
-  override def defaultParallelism(): Int = math.max(totalCoreCount.get(), 2)
 
   // Called by subclasses when notified of a lost worker
   def removeExecutor(executorId: String, reason: String) {
@@ -170,7 +167,6 @@
         throw new SparkException("Error notifying standalone scheduler's driver actor", e)
     }
   }
->>>>>>> 3b9f9294
 }
 
 private[spark] object StandaloneSchedulerBackend {
